--- conflicted
+++ resolved
@@ -11,7 +11,7 @@
 from torchaudio.transforms import Fade
 from tqdm import tqdm
 
-from utils import get_model_from_config, load_not_compatible_weights
+from utils import get_model_from_config
 
 logger = logging.getLogger(__name__)
 logging.basicConfig(level=logging.INFO)
@@ -140,7 +140,6 @@
 
     # Load weights
     if args.model_path:
-<<<<<<< HEAD
         # load the weights
         model.load_state_dict(torch.load(args.model_path, map_location=args.device))
 
@@ -150,24 +149,6 @@
     # Rest of processing remains the same
     mix, sr = torchaudio.load(str(args.input_audio))
     mix = mix.to(args.device)
-=======
-        load_not_compatible_weights(model, args.model_path)
-        if args.use_accelerate:
-            from accelerate import Accelerator
-
-            accelerator = Accelerator()
-            model = accelerator.prepare(model)
-        else:
-            model = model.to(args.device)
-        model.eval()
-
-    # Rest of processing remains the same
-    mix, sr = torchaudio.load(args.input_audio)
-    if args.use_accelerate:
-        mix = accelerator.prepare(mix)
-    else:
-        mix = mix.to(args.device)
->>>>>>> 63a01fb3
     mix = mix.unsqueeze(0)
 
     output = overlap_add_separation(
