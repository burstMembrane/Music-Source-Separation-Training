audio:
  sample_rate: 44100
  num_channels: 2
  hop_length: 512
  n_fft: 1024
  # the size of the chunk to be loaded from the audio file
<<<<<<< HEAD
  chunk_size: 44100
  min_mean_abs: 0.1
=======
  chunk_size: 485100 # 44100 * 11

  min_mean_abs: 0.0
>>>>>>> a99db55a

model:
  num_channels: 2
  num_sources: 4
  time_win_size: 1024
  time_hop_size: 512
  spec_win_size: 1024
  spec_hop_size: 512
  spec_fft_size: 1024
  rnn_hidden_size: 512
  
training:
<<<<<<< HEAD
  batch_size: 12
=======
  batch_size: 32
>>>>>>> a99db55a
  num_epochs: 200
  num_steps: 1000
  # start high and then ramp down
  lr: 1.0e-5
  patience: 2
  reduce_factor: 0.95
  instruments: ['drums', 'bass', 'other', 'vocals']
  target_instrument: null
  device: "cuda"
  optimizer: "adamw"
  q: 0.95
  coarse_loss_clip: true
  use_amp: true
  grad_clip: 0
  other_fix: false # it's needed for checking on multisong dataset if other is actually instrumental
augmentations:
  enable: true # enable or disable all augmentations (to fast disable if needed)
  loudness: true # randomly change loudness of each stem on the range (loudness_min; loudness_max)
  loudness_min: 0.5
  loudness_max: 1.5
  mixup: true # mix several stems of same type with some probability (only works for dataset types: 1, 2, 3)
  mixup_probs: !!python/tuple # 2 additional stems of the same type (1st with prob 0.2, 2nd with prob 0.02)
    - 0.2
    - 0.02
  mixup_loudness_min: 0.5
  mixup_loudness_max: 1.5
  all:
    channel_shuffle: 0.5 # set 0 or lower to disable
    random_inverse: 0.1 # inverse track (better lower probability)
    random_polarity: 0.5 # polarity change (multiply waveform to -1)
  vocals:
      pitch_shift: 0.1
      pitch_shift_min_semitones: -5
      pitch_shift_max_semitones: 5
      seven_band_parametric_eq: 0.1
      seven_band_parametric_eq_min_gain_db: -9
      seven_band_parametric_eq_max_gain_db: 9
      tanh_distortion: 0.1
      tanh_distortion_min: 0.1
      tanh_distortion_max: 0.7
  bass:
    pitch_shift: 0.1
    pitch_shift_min_semitones: -2
    pitch_shift_max_semitones: 2
    seven_band_parametric_eq: 0.1
    seven_band_parametric_eq_min_gain_db: -3
    seven_band_parametric_eq_max_gain_db: 6
    tanh_distortion: 0.1
    tanh_distortion_min: 0.1
    tanh_distortion_max: 0.5
  drums:
    pitch_shift: 0.1
    pitch_shift_min_semitones: -5
    pitch_shift_max_semitones: 5
    seven_band_parametric_eq: 0.1
    seven_band_parametric_eq_min_gain_db: -9
    seven_band_parametric_eq_max_gain_db: 9
    tanh_distortion: 0.1
    tanh_distortion_min: 0.1
    tanh_distortion_max: 0.6
  other:
    pitch_shift: 0.1
    pitch_shift_min_semitones: -4
    pitch_shift_max_semitones: 4
    gaussian_noise: 0.1
    gaussian_noise_min_amplitude: 0.001
    gaussian_noise_max_amplitude: 0.015
    time_stretch: 0.1
    time_stretch_min_rate: 0.8
    time_stretch_max_rate: 1.25
# add loss configuration section
loss_multistft:  # add multistft loss parameters
  fft_sizes: [1024, 2048, 4096]
  hop_sizes: [256, 512, 1024]
  win_lengths: [1024, 2048, 4096]
  window: "hann_window"
    
inference:
  batch_size: 4
  num_overlap: 4
  normalize: false<|MERGE_RESOLUTION|>--- conflicted
+++ resolved
@@ -4,14 +4,8 @@
   hop_length: 512
   n_fft: 1024
   # the size of the chunk to be loaded from the audio file
-<<<<<<< HEAD
-  chunk_size: 44100
-  min_mean_abs: 0.1
-=======
   chunk_size: 485100 # 44100 * 11
-
   min_mean_abs: 0.0
->>>>>>> a99db55a
 
 model:
   num_channels: 2
@@ -24,11 +18,7 @@
   rnn_hidden_size: 512
   
 training:
-<<<<<<< HEAD
-  batch_size: 12
-=======
   batch_size: 32
->>>>>>> a99db55a
   num_epochs: 200
   num_steps: 1000
   # start high and then ramp down
