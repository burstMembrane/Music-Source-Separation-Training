--- conflicted
+++ resolved
@@ -55,7 +55,6 @@
         "--checkpoint", type=str, required=True, help="Path to the model ckpt."
     )
     parser.add_argument("--model", type=str, required=True)
-<<<<<<< HEAD
     parser.add_argument("--config", type=str, required=True)
     parser.add_argument("--device", type=str, default="cpu",
                         help="Device to run on.")
@@ -65,12 +64,6 @@
         help="Use torch.jit.trace instead of torch.jit.script",
         default=False,
     )
-=======
-    parser.add_argument("--config",     type=str, required=True)
-    parser.add_argument("--device", type=str, default="cpu", help="Device to run on.")
-    parser.add_argument("--trace", action="store_true", help="Use trace instead of script.")
-    parser.add_argument("--out_dir", type=str, default=".", help="Output directory.")
->>>>>>> 9c854b0f
     args = parser.parse_args()
     device = torch.device(args.device)
     config_basename = Path(args.config).stem
@@ -81,13 +74,10 @@
     model.eval()
     logger.info(f"Model loaded from {args.model} to {device}")
     # model = validate_model_layers(model, device)
-<<<<<<< HEAD
 
-=======
-    model = model.to(device)
->>>>>>> 9c854b0f
     # Example input
-    channels = config.audio.num_channels if hasattr(config.audio, "num_channels") else 2   
+    channels = config.audio.num_channels if hasattr(
+        config.audio, "num_channels") else 2
     B, C, L = (
         config.inference.batch_size,
         channels,
@@ -104,7 +94,6 @@
         torch.backends.cudnn.deterministic = True
     with Halo(text="Converting to TorchScript...", spinner="dots"):
         # Use script instead of trace for better optimization
-<<<<<<< HEAD
 
         if not args.trace:
             logger.info("Using torch.jit.script for TorchScript conversion.")
@@ -122,27 +111,13 @@
         else:
             logger.info("Using torch.jit.trace for TorchScript conversion.")
             scripted_model = torch.jit.trace(model, example_inputs)
-=======
-        with torch.no_grad():
-            if not args.trace:
-                with torch.jit.optimized_execution(True):
-                    scripted_model = torch.jit.script(model, example_inputs)
-                    scripted_model = torch.jit.optimize_for_inference(scripted_model)
-            else:
-                with torch.jit.optimized_execution(True):
-                    scripted_model = torch.jit.trace(model, example_inputs)
->>>>>>> 9c854b0f
 
     # Verify the model works with example inputs
     with torch.inference_mode():
         scripted_model.eval()
         scripted_model(example_inputs)  # Warm-up run
 
-<<<<<<< HEAD
-    out_name = f"{args.model}_cs_{config.audio.chunk_size}_{device}.pt"
-=======
     out_name = f"{args.out_dir}/{args.model}_cs_{config.audio.chunk_size}_{device}_{config_basename}.pt"
->>>>>>> 9c854b0f
     # Save the TorchScript model with optimization_level=3
     scripted_model.save(out_name, _extra_files={"model_config": str(config)})
 
